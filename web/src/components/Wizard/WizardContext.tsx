/**
 * Panther is a Cloud-Native SIEM for the Modern Security Team.
 * Copyright (C) 2020 Panther Labs Inc
 *
 * This program is free software: you can redistribute it and/or modify
 * it under the terms of the GNU Affero General Public License as
 * published by the Free Software Foundation, either version 3 of the
 * License, or (at your option) any later version.
 *
 * This program is distributed in the hope that it will be useful,
 * but WITHOUT ANY WARRANTY; without even the implied warranty of
 * MERCHANTABILITY or FITNESS FOR A PARTICULAR PURPOSE.  See the
 * GNU Affero General Public License for more details.
 *
 * You should have received a copy of the GNU Affero General Public License
 * along with this program.  If not, see <https://www.gnu.org/licenses/>.
 */

import React from 'react';
import { StepStatus } from './Wizard';

interface WizardContextValue<WizardData> {
  goToPrevStep: () => void;
  goToNextStep: () => void;
  setData: (data: WizardData) => void;
  updateData: (data: WizardData) => void;
  resetData: () => void;
  reset: () => void;
  data: WizardData;
<<<<<<< HEAD
=======
  currentStepStatus: StepStatus;
  setCurrentStepStatus: (stepStatus: StepStatus) => void;
>>>>>>> c089892e
}

export const WizardContext = React.createContext(null);

export function useWizardContext<WizardData = any>() {
  return React.useContext<WizardContextValue<WizardData>>(WizardContext);
}<|MERGE_RESOLUTION|>--- conflicted
+++ resolved
@@ -27,11 +27,8 @@
   resetData: () => void;
   reset: () => void;
   data: WizardData;
-<<<<<<< HEAD
-=======
   currentStepStatus: StepStatus;
   setCurrentStepStatus: (stepStatus: StepStatus) => void;
->>>>>>> c089892e
 }
 
 export const WizardContext = React.createContext(null);
